use std::{
    io::Cursor,
    path::{Path, PathBuf},
};

use anyhow::{anyhow, Result};
use futures::{
    stream::{self, StreamExt},
    TryFutureExt, TryStreamExt,
};
use fxhash::FxHashMap;
use rattler::{
    install::Installer,
    package_cache::{CacheKey, PackageCache},
};
use rattler_conda_types::{PackageRecord, Platform, RepoData, RepoDataRecord};
use rattler_package_streaming::fs::extract;
use rattler_shell::{
    activation::{ActivationVariables, Activator, PathModificationBehavior},
    shell::{Shell, ShellEnum},
};

use tokio::fs;
use tokio::io::AsyncReadExt;
use tokio_stream::wrappers::ReadDirStream;
use tokio_tar::Archive;
use url::Url;

use crate::{
    PixiPackMetadata, ProgressReporter, CHANNEL_DIRECTORY_NAME, DEFAULT_PIXI_PACK_VERSION,
    PIXI_PACK_METADATA_PATH,
};

/// Options for unpacking a pixi environment.
#[derive(Debug, Clone)]
pub struct UnpackOptions {
    pub pack_file: PathBuf,
    pub output_directory: PathBuf,
    pub shell: Option<ShellEnum>,
}

/// Unpack a pixi environment.
pub async fn unpack(options: UnpackOptions) -> Result<()> {
    let tmp_dir =
        tempfile::tempdir().map_err(|e| anyhow!("Could not create temporary directory: {}", e))?;
    let unpack_dir = tmp_dir.path();

    tracing::info!("Unarchiving pack to {}", unpack_dir.display());
<<<<<<< HEAD
    if options.pack_file.extension().unwrap_or_default() == "sh" {
        unarchive_from_shellscript(&options.pack_file, &unpack_dir)
            .await
            .map_err(|e| anyhow!("Could not extract archive from shell script: {}", e))?;
    } else {
        unarchive(&options.pack_file, &unpack_dir)
            .await
            .map_err(|e| anyhow!("Could not unarchive: {}", e))?;
    }
=======
    unarchive(&options.pack_file, unpack_dir)
        .await
        .map_err(|e| anyhow!("Could not unarchive: {}", e))?;
>>>>>>> 98a5d436

    validate_metadata_file(unpack_dir.join(PIXI_PACK_METADATA_PATH)).await?;

    let target_prefix = options.output_directory.join("env");

    tracing::info!("Creating prefix at {}", target_prefix.display());
    let channel_directory = unpack_dir.join(CHANNEL_DIRECTORY_NAME);
    let cache_dir = unpack_dir.join("cache");
    create_prefix(&channel_directory, &target_prefix, &cache_dir)
        .await
        .map_err(|e| anyhow!("Could not create prefix: {}", e))?;

    tracing::info!("Generating activation script");
    create_activation_script(
        &options.output_directory,
        &target_prefix,
        options.shell.unwrap_or_default(),
    )
    .await
    .map_err(|e| anyhow!("Could not create activation script: {}", e))?;

    tracing::info!(
        "Finished unpacking to {}.",
        options.output_directory.display(),
    );
    eprintln!(
        "💫 Finished unpacking to {}.",
        options.output_directory.display()
    );

    tmp_dir
        .close()
        .map_err(|e| anyhow!("Could not remove temporary directory: {}", e))?;

    Ok(())
}

async fn collect_packages_in_subdir(subdir: PathBuf) -> Result<FxHashMap<String, PackageRecord>> {
    let repodata = subdir.join("repodata.json");

    let raw_repodata_json = fs::read_to_string(repodata)
        .await
        .map_err(|e| anyhow!("could not read repodata in subdir: {}", e))?;

    let repodata: RepoData = serde_json::from_str(&raw_repodata_json).map_err(|e| {
        anyhow!(
            "could not parse repodata in subdir {}: {}",
            subdir.display(),
            e
        )
    })?;

    let mut conda_packages = repodata.conda_packages;
    let packages = repodata.packages;
    conda_packages.extend(packages);
    Ok(conda_packages)
}

async fn validate_metadata_file(metadata_file: PathBuf) -> Result<()> {
    let metadata_contents = fs::read_to_string(&metadata_file)
        .await
        .map_err(|e| anyhow!("Could not read metadata file: {}", e))?;

    let metadata: PixiPackMetadata = serde_json::from_str(&metadata_contents)?;

    if metadata.version != DEFAULT_PIXI_PACK_VERSION {
        anyhow::bail!("Unsupported pixi-pack version: {}", metadata.version);
    }
    if metadata.platform != Platform::current() {
        anyhow::bail!("The pack was created for a different platform");
    }

    Ok(())
}

/// Collect all packages in a directory.
async fn collect_packages(channel_dir: &Path) -> Result<FxHashMap<String, PackageRecord>> {
    let subdirs = fs::read_dir(channel_dir)
        .await
        .map_err(|e| anyhow!("could not read channel directory: {}", e))?;

    let stream = ReadDirStream::new(subdirs);

    let packages = stream
        .try_filter_map(|entry| async move {
            let path = entry.path();

            if path.is_dir() {
                Ok(Some(path))
            } else {
                Ok(None) // Ignore non-directory entries
            }
        })
        .map_ok(collect_packages_in_subdir)
        .map_err(|e| anyhow!("could not read channel directory: {}", e))
        .try_buffer_unordered(10)
        .try_concat()
        .await?;

    Ok(packages)
}

// Extract the archive from a shell script and unar
pub async fn unarchive_from_shellscript(shell_script_path: &Path, target_dir: &Path) -> Result<()> {
    let mut shell_script = fs::File::open(shell_script_path)
        .await
        .map_err(|e| anyhow!("could not open shell script: {}", e))?;

    let mut content = Vec::new();
    shell_script
        .read_to_end(&mut content)
        .await
        .map_err(|e| anyhow!("could not read shell script: {}", e))?;

    let end_header = b"@@END_HEADER@@\n";
    let end_archive = b"@@END_ARCHIVE@@\n";

    let start = content
        .windows(end_header.len())
        .position(|window| window == end_header)
        .map(|pos| pos + end_header.len())
        .ok_or_else(|| anyhow!("Could not find @@END_HEADER@@ in shell script"))?;

    let end = content
        .windows(end_archive.len())
        .position(|window| window == end_archive)
        .ok_or_else(|| anyhow!("Could not find @@END_ARCHIVE@@ in shell script"))?;

    let archive_content = &content[start..end];

    let reader = tokio::io::BufReader::new(Cursor::new(archive_content));
    let mut archive = Archive::new(reader);

    archive
        .unpack(target_dir)
        .await
        .map_err(|e| anyhow!("could not unpack archive: {}", e))?;

    Ok(())
}

/// Unarchive a tarball.
pub async fn unarchive(archive_path: &Path, target_dir: &Path) -> Result<()> {
    let file = fs::File::open(archive_path)
        .await
        .map_err(|e| anyhow!("could not open archive {:#?}: {}", archive_path, e))?;

    let reader = tokio::io::BufReader::new(file);
    let mut archive = Archive::new(reader);

    archive
        .unpack(target_dir)
        .await
        .map_err(|e| anyhow!("could not unpack archive: {}", e))?;

    Ok(())
}

async fn create_prefix(channel_dir: &Path, target_prefix: &Path, cache_dir: &Path) -> Result<()> {
    let packages = collect_packages(channel_dir)
        .await
        .map_err(|e| anyhow!("could not collect packages: {}", e))?;

    eprintln!(
        "⏳ Extracting and installing {} packages to {}...",
        packages.len(),
        cache_dir.display()
    );
    let reporter = ProgressReporter::new(packages.len() as u64);

    // extract packages to cache
    tracing::info!("Creating cache with {} packages", packages.len());
    let package_cache = PackageCache::new(cache_dir);

    let repodata_records: Vec<RepoDataRecord> = stream::iter(packages)
        .map(|(file_name, package_record)| {
            let cache_key = CacheKey::from(&package_record);

            let package_path = channel_dir.join(&package_record.subdir).join(&file_name);

            let url = Url::parse(&format!("file:///{}", file_name)).unwrap();

            let repodata_record = RepoDataRecord {
                package_record,
                file_name,
                url,
                channel: "local".to_string(),
            };

            async {
                // We have to prepare the package cache by inserting all packages into it.
                // We can only do so by calling `get_or_fetch` on each package, which will
                // use the provided closure to fetch the package and insert it into the cache.
                package_cache
                        .get_or_fetch(
                            cache_key,
                            |destination| async move {
                                extract(&package_path, &destination).map(|_| ())
                            },
                            None,
                        )
                        .await
                        .map_err(|e| {
                            anyhow!(
                                "could not extract \"{}\": {}",
                                repodata_record.as_ref().name.as_source(),
                                e
                            )
                        })?;
                reporter.pb.inc(1);

                Ok::<RepoDataRecord, anyhow::Error>(repodata_record)
            }
        })
        .buffer_unordered(50)
        .try_collect()
        .await?;

    // Invariant: all packages are in the cache
    tracing::info!("Installing {} packages", repodata_records.len());
    let installer = Installer::default();
    installer
        .with_package_cache(package_cache)
        .install(&target_prefix, repodata_records)
        .await
        .map_err(|e| anyhow!("could not install packages: {}", e))?;

    let history_path = target_prefix.join("conda-meta").join("history");

    fs::write(
        history_path,
        "// not relevant for pixi but for `conda run -p`",
    )
    .map_err(|e| anyhow!("Could not write history file: {}", e))
    .await?;

    Ok(())
}

async fn create_activation_script(
    destination: &Path,
    prefix: &Path,
    shell: ShellEnum,
) -> Result<()> {
    let file_extension = shell.extension();
    let activate_path = destination.join(format!("activate.{}", file_extension));
    let activator = Activator::from_path(prefix, shell, Platform::current())?;

    let result = activator.activation(ActivationVariables {
        conda_prefix: None,
        path: None,
        path_modification_behavior: PathModificationBehavior::Prepend,
    })?;

    let contents = result.script.contents()?;
    fs::write(activate_path, contents)
        .await
        .map_err(|e| anyhow!("Could not write activate script: {}", e))?;

    Ok(())
}

/* --------------------------------------------------------------------------------------------- */
/*                                             TESTS                                             */
/* --------------------------------------------------------------------------------------------- */

#[cfg(test)]
mod tests {
    use super::*;
    use rstest::*;
    use serde_json::json;
    use std::io::Write;
    use tempfile::NamedTempFile;

    fn other_platform() -> Platform {
        match Platform::current() {
            Platform::Linux64 => Platform::Win64,
            _ => Platform::Linux64,
        }
    }

    #[fixture]
    fn metadata_file(
        #[default(DEFAULT_PIXI_PACK_VERSION.to_string())] version: String,
        #[default(Platform::current())] platform: Platform,
    ) -> NamedTempFile {
        let mut metadata_file = NamedTempFile::new().unwrap();
        let metadata = PixiPackMetadata { version, platform };
        let buffer = metadata_file.as_file_mut();
        buffer
            .write_all(json!(metadata).to_string().as_bytes())
            .unwrap();
        metadata_file
    }

    #[rstest]
    #[tokio::test]
    async fn test_metadata_file_valid(metadata_file: NamedTempFile) {
        assert!(validate_metadata_file(metadata_file.path().to_path_buf())
            .await
            .is_ok())
    }

    #[rstest]
    #[tokio::test]
    async fn test_metadata_file_empty() {
        assert!(
            validate_metadata_file(NamedTempFile::new().unwrap().path().to_path_buf())
                .await
                .is_err()
        )
    }

    #[rstest]
    #[tokio::test]
    async fn test_metadata_file_non_existent() {
        assert!(validate_metadata_file(PathBuf::new()).await.is_err())
    }

    #[rstest]
    #[tokio::test]
    async fn test_metadata_file_invalid_version(
        #[with("v0".to_string())] metadata_file: NamedTempFile,
    ) {
        let result = validate_metadata_file(metadata_file.path().to_path_buf()).await;
        let error = result.unwrap_err();
        assert_eq!(error.to_string(), "Unsupported pixi-pack version: v0");
    }

    #[rstest]
    #[tokio::test]
    async fn test_metadata_file_wrong_platform(
        #[with(DEFAULT_PIXI_PACK_VERSION.to_string(), other_platform())]
        metadata_file: NamedTempFile,
    ) {
        let result = validate_metadata_file(metadata_file.path().to_path_buf()).await;
        let error = result.unwrap_err();
        assert_eq!(
            error.to_string(),
            "The pack was created for a different platform"
        );
    }
}<|MERGE_RESOLUTION|>--- conflicted
+++ resolved
@@ -46,7 +46,6 @@
     let unpack_dir = tmp_dir.path();
 
     tracing::info!("Unarchiving pack to {}", unpack_dir.display());
-<<<<<<< HEAD
     if options.pack_file.extension().unwrap_or_default() == "sh" {
         unarchive_from_shellscript(&options.pack_file, &unpack_dir)
             .await
@@ -56,11 +55,6 @@
             .await
             .map_err(|e| anyhow!("Could not unarchive: {}", e))?;
     }
-=======
-    unarchive(&options.pack_file, unpack_dir)
-        .await
-        .map_err(|e| anyhow!("Could not unarchive: {}", e))?;
->>>>>>> 98a5d436
 
     validate_metadata_file(unpack_dir.join(PIXI_PACK_METADATA_PATH)).await?;
 
