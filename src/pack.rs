--- conflicted
+++ resolved
@@ -37,11 +37,8 @@
     pub manifest_path: PathBuf,
     pub metadata: PixiPackMetadata,
     pub level: Option<Level>,
-<<<<<<< HEAD
     pub additional_packages: Vec<PathBuf>,
-=======
     pub ignore_pypi_errors: bool,
->>>>>>> 52d48690
 }
 
 /// Pack a pixi environment.
