use core::fmt;
use std::{
<<<<<<< HEAD
    path::{Path, PathBuf},
    sync::Arc,
};

use tempfile::NamedTempFile;
use tokio::{fs::create_dir_all, fs::File, io::AsyncWriteExt};
=======
    fs::{create_dir_all, File},
    io::copy,
    path::{self, PathBuf},
    sync::Arc,
};

use derive_more::From;
>>>>>>> fec8a885

use anyhow::Result;
use async_compression::{tokio::write::ZstdEncoder, Level};
use futures::{
    stream::{self},
    StreamExt, TryStreamExt,
};
use indicatif::ProgressStyle;
use rattler_conda_types::Platform;
use rattler_lock::{LockFile, Package};
use rattler_networking::{AuthenticationMiddleware, AuthenticationStorage};
use reqwest_middleware::ClientWithMiddleware;
<<<<<<< HEAD
use tokio_tar::Builder;
=======
use tempdir::TempDir;
use url::Url;
>>>>>>> fec8a885

use crate::{PixiPackMetadata, PIXI_PACK_METADATA_PATH, PKGS_DIR};
use anyhow::anyhow;

pub type Result<T> = std::result::Result<T, PackError>;

#[derive(Debug, From)]
pub enum PackError {
    #[from]
    ParseCondaLockError(rattler_lock::ParseCondaLockError),
    EnvironmentNotAvailable(String),
    PlatformNotAvailable(Platform),
    IncorrectCondaPackageUrl(Url),
    IncorrectManifestPath,
    #[from]
    AuthStoreError(FileStorageError),
    #[from]
    Io(std::io::Error),
    PixiMetadataSerialization(serde_json::Error),
    CreateClient(reqwest::Error),
    SendRequestError(reqwest_middleware::Error),
    CollectRequestError(reqwest::Error),
}
impl fmt::Display for PackError {
    fn fmt(&self, f: &mut fmt::Formatter<'_>) -> fmt::Result {
        match self {
            PackError::ParseCondaLockError(e) => write!(
                f,
                "An error occurred while parsing the pixi.lock file: {}",
                e
            ),
            PackError::IncorrectCondaPackageUrl(url) => {
                write!(f, "Incorrect conda package URL: {}", url)
            }
            PackError::EnvironmentNotAvailable(env) => {
                write!(f, "The environment {} is not available", env)
            }
            PackError::PlatformNotAvailable(platform) => {
                write!(f, "The platform {} is not available", platform)
            }
            PackError::IncorrectManifestPath => write!(f, "The manifest path is incorrect"),
            PackError::AuthStoreError(e) => write!(
                f,
                "An error occurred while getting the authentication storage: {}",
                e
            ),
            PackError::Io(e) => write!(f, "An I/O error occurred: {}", e),
            PackError::PixiMetadataSerialization(e) => write!(
                f,
                "An error occurred while serializing pixi-pack.json: {}",
                e
            ),
            PackError::CreateClient(e) => {
                write!(f, "An error occurred while creating the client: {}", e)
            }
            PackError::SendRequestError(e) => {
                write!(f, "An error occurred while sending the request: {}", e)
            }
            PackError::CollectRequestError(e) => write!(
                f,
                "An error occurred while collecting the data for the request: {}",
                e
            ),
        }
    }
}
impl std::error::Error for PackError {}

/* -------------------------------------------- PACK ------------------------------------------- */

/// Options for packing a pixi environment.
#[derive(Debug)]
pub struct PackOptions {
    pub environment: String,
    pub platform: Platform,
    pub auth_file: Option<PathBuf>,
    pub output_file: PathBuf,
    pub manifest_path: PathBuf,
    pub metadata: PixiPackMetadata,
    pub level: Option<Level>,
}

/// Pack a pixi environment.
pub async fn pack(options: PackOptions) -> Result<()> {
    let lockfile = LockFile::from_path(
        options
            .manifest_path
            .parent()
<<<<<<< HEAD
            .ok_or(anyhow!("could not get parent directory"))?
            .join("pixi.lock")
            .as_path(),
    )
    .map_err(|e| anyhow!("could not read lockfile: {e}"))?;

    let client = reqwest_client_from_auth_storage(options.auth_file)
        .map_err(|e| anyhow!("could not create reqwest client from auth storage: {e}"))?;

    let env = lockfile.environment(&options.environment).ok_or(anyhow!(
        "environment not found in lockfile: {}",
        options.environment
    ))?;

    let packages = env.packages(options.platform).ok_or(anyhow!(
        "platform not found in lockfile: {}",
        options.platform.as_str()
    ))?;
=======
            .ok_or(PackError::IncorrectManifestPath)?
            .join("pixi.lock")
            .as_path(),
    )?;
    let client = reqwest_client_from_auth_storage(options.auth_file)?;
    let env = lockfile
        .environment(&options.environment)
        .ok_or(PackError::EnvironmentNotAvailable(options.environment))?;
    let packages = env
        .packages(options.platform)
        .ok_or(PackError::PlatformNotAvailable(options.platform))?;
>>>>>>> fec8a885

    // Download packages to temporary directory.
    tracing::info!("Downloading {} packages", packages.len());
    let bar = indicatif::ProgressBar::new(packages.len() as u64);
    bar.set_style(
        ProgressStyle::with_template(
            "[{elapsed_precise}] {bar:40.cyan/blue} {pos:>7}/{len:7} {msg}",
        )
        .expect("could not set progress style")
        .progress_chars("##-"),
    );
<<<<<<< HEAD
=======
    let download_dir = TempDir::new("pixi-pack-download")?.into_path();
    try_join_all(packages.into_iter().map(|package| {
        download_package(
            client.clone(),
            package,
            download_dir.clone(),
            Some(|| bar.inc(1)),
        )
    }))
    .await?;
    bar.finish();
>>>>>>> fec8a885

    let output_pack_path =
        tempfile::tempdir().map_err(|e| anyhow!("could not create temporary directory: {}", e))?;
    let pkg_download_dir = output_pack_path.path();

    create_dir_all(&pkg_download_dir).await?;

    stream::iter(packages)
        .map(Ok)
        .try_for_each_concurrent(50, |package| async {
            download_package(&client, package, pkg_download_dir).await?;

            bar.inc(1);

            Ok(())
        })
        .await
        .map_err(|e: anyhow::Error| anyhow!("could not download package: {}", e))?;

    bar.finish();

    // Add pixi-pack.json containing metadata.
<<<<<<< HEAD
    let mut metadata_file = NamedTempFile::new()?;
    serde_json::to_writer(&mut metadata_file, &options.metadata)?;

    // Pack = archive + compress the contents.
    archive_directory(
        output_pack_path.path(),
        File::create(options.output_file).await?,
        metadata_file.path(),
        options.level,
    )
    .await
    .map_err(|e| anyhow!("could not archive directory: {}", e))?;

    // TODO: copy extra-files (parsed from pixi.toml), different compression algorithms, levels
    // todo: fail on pypi deps
=======
    let metadata_path = download_dir.join("pixi-pack.json");
    let metadata_file = File::create(metadata_path.clone())?;
    serde_json::to_writer(metadata_file, &options.metadata)
        .map_err(PackError::PixiMetadataSerialization)?;

    // Pack = archive + compress the contents.
    archive_directory(
        &download_dir,
        File::create(options.output_file)?,
        &metadata_path,
    )?;

    // Clean up temporary download directory.
    std::fs::remove_dir_all(download_dir)?;
>>>>>>> fec8a885

    // TODO: different compression algorithms, levels
    Ok(())
}

/* -------------------------------------- PACKAGE DOWNLOAD ------------------------------------- */

/// Get the authentication storage from the given auth file path.
fn get_auth_store(auth_file: Option<PathBuf>) -> Result<AuthenticationStorage> {
    match auth_file {
        Some(auth_file) => Ok(AuthenticationStorage::from_file(&auth_file)?),
        None => Ok(rattler_networking::AuthenticationStorage::default()),
    }
}

/// Create a reqwest client (optionally including authentication middleware).
fn reqwest_client_from_auth_storage(auth_file: Option<PathBuf>) -> Result<ClientWithMiddleware> {
    let auth_storage = get_auth_store(auth_file)?;

    let timeout = 5 * 60;
    let client = reqwest_middleware::ClientBuilder::new(
        reqwest::Client::builder()
            .no_gzip()
            .pool_max_idle_per_host(20)
            .user_agent("pixi-pack")
            .timeout(std::time::Duration::from_secs(timeout))
            .build()
            .map_err(PackError::CreateClient)?,
    )
    .with_arc(Arc::new(AuthenticationMiddleware::new(auth_storage)))
    .build();
    Ok(client)
}

/// Download a conda package to a given output directory.
async fn download_package(
    client: &ClientWithMiddleware,
    package: Package,
<<<<<<< HEAD
    output_dir: &Path,
) -> Result<()> {
    let conda_package = package
        .as_conda()
        .ok_or(anyhow!("package is not a conda package"))?;

    let file_name = conda_package
        .file_name()
        .ok_or(anyhow!("could not get file name"))?;
    let mut dest = File::create(output_dir.join(file_name)).await?;

    tracing::debug!("Fetching package {}", conda_package.url());
    let mut response = client.get(conda_package.url().to_string()).send().await?;
=======
    output_dir: PathBuf,
    cb: Option<impl Fn()>,
) -> Result<()> {
    let conda_package = match package {
        Package::Conda(package) => package,
        Package::Pypi(package) => {
            let package_name = &package.data().package.name;
            tracing::warn!("Skipping pypi package: {:?}", package_name);
            return Ok(());
        }
    };

    let output_dir = path::Path::new(&output_dir).join(&conda_package.package_record().subdir);
    create_dir_all(&output_dir)?;
    let conda_package_url = conda_package.url();
    let file_name = output_dir.join(
        conda_package_url
            .path_segments()
            .ok_or(PackError::IncorrectCondaPackageUrl(
                conda_package_url.clone(),
            ))?
            .last()
            .ok_or(PackError::IncorrectCondaPackageUrl(
                conda_package_url.clone(),
            ))?,
    );
    let mut dest = File::create(file_name)?;

    tracing::debug!("Fetching package {}", conda_package.url());
    let response = client
        .get(conda_package.url().to_string())
        .send()
        .await
        .map_err(PackError::SendRequestError)?;
    let content = response
        .bytes()
        .await
        .map_err(PackError::CollectRequestError)?;
>>>>>>> fec8a885

    while let Some(chunk) = response.chunk().await? {
        dest.write_all(&chunk).await?;
    }

    Ok(())
}

/* ------------------------------------- COMPRESS + ARCHIVE ------------------------------------ */

/// Archive a directory into a compressed tarball.
<<<<<<< HEAD
async fn archive_directory(
    package_dir: &Path,
    archive_target: File,
    pixi_pack_metadata_path: &Path,
    level: Option<Level>,
) -> Result<()> {
    let writer = tokio::io::BufWriter::new(archive_target);

    let level = level.unwrap_or(Level::Default);
    let compressor = ZstdEncoder::with_quality(writer, level);

    let mut archive = Builder::new(compressor);

    archive
        .append_path_with_name(pixi_pack_metadata_path, PIXI_PACK_METADATA_PATH)
        .await
        .map_err(|e| anyhow!("could not append metadata file to archive: {}", e))?;

    archive
        .append_dir_all(PKGS_DIR, package_dir)
        .await
        .map_err(|e| anyhow!("could not append directory to archive: {}", e))?;

    let mut compressor = archive
        .into_inner()
        .await
        .map_err(|e| anyhow!("could not finish writing archive: {}", e))?;

    compressor
        .shutdown()
        .await
        .map_err(|e| anyhow!("could not flush output: {}", e))?;

    Ok(())
=======
fn archive_directory(
    input_dir: &PathBuf,
    archive_target: File,
    pixi_pack_metadata_path: &PathBuf,
) -> std::io::Result<File> {
    // TODO: Allow different compression algorithms and levels.
    let compressor = zstd::stream::write::Encoder::new(archive_target, 0)?;

    let mut archive = tar::Builder::new(compressor);
    archive.append_path_with_name(pixi_pack_metadata_path, "pixi-pack.json")?;
    archive.append_dir_all(CHANNEL_DIRECTORY_NAME, input_dir)?;

    let compressor = archive.into_inner()?;
    compressor.finish()
>>>>>>> fec8a885
}<|MERGE_RESOLUTION|>--- conflicted
+++ resolved
@@ -1,21 +1,10 @@
-use core::fmt;
 use std::{
-<<<<<<< HEAD
     path::{Path, PathBuf},
     sync::Arc,
 };
 
 use tempfile::NamedTempFile;
 use tokio::{fs::create_dir_all, fs::File, io::AsyncWriteExt};
-=======
-    fs::{create_dir_all, File},
-    io::copy,
-    path::{self, PathBuf},
-    sync::Arc,
-};
-
-use derive_more::From;
->>>>>>> fec8a885
 
 use anyhow::Result;
 use async_compression::{tokio::write::ZstdEncoder, Level};
@@ -28,79 +17,10 @@
 use rattler_lock::{LockFile, Package};
 use rattler_networking::{AuthenticationMiddleware, AuthenticationStorage};
 use reqwest_middleware::ClientWithMiddleware;
-<<<<<<< HEAD
 use tokio_tar::Builder;
-=======
-use tempdir::TempDir;
-use url::Url;
->>>>>>> fec8a885
 
 use crate::{PixiPackMetadata, PIXI_PACK_METADATA_PATH, PKGS_DIR};
 use anyhow::anyhow;
-
-pub type Result<T> = std::result::Result<T, PackError>;
-
-#[derive(Debug, From)]
-pub enum PackError {
-    #[from]
-    ParseCondaLockError(rattler_lock::ParseCondaLockError),
-    EnvironmentNotAvailable(String),
-    PlatformNotAvailable(Platform),
-    IncorrectCondaPackageUrl(Url),
-    IncorrectManifestPath,
-    #[from]
-    AuthStoreError(FileStorageError),
-    #[from]
-    Io(std::io::Error),
-    PixiMetadataSerialization(serde_json::Error),
-    CreateClient(reqwest::Error),
-    SendRequestError(reqwest_middleware::Error),
-    CollectRequestError(reqwest::Error),
-}
-impl fmt::Display for PackError {
-    fn fmt(&self, f: &mut fmt::Formatter<'_>) -> fmt::Result {
-        match self {
-            PackError::ParseCondaLockError(e) => write!(
-                f,
-                "An error occurred while parsing the pixi.lock file: {}",
-                e
-            ),
-            PackError::IncorrectCondaPackageUrl(url) => {
-                write!(f, "Incorrect conda package URL: {}", url)
-            }
-            PackError::EnvironmentNotAvailable(env) => {
-                write!(f, "The environment {} is not available", env)
-            }
-            PackError::PlatformNotAvailable(platform) => {
-                write!(f, "The platform {} is not available", platform)
-            }
-            PackError::IncorrectManifestPath => write!(f, "The manifest path is incorrect"),
-            PackError::AuthStoreError(e) => write!(
-                f,
-                "An error occurred while getting the authentication storage: {}",
-                e
-            ),
-            PackError::Io(e) => write!(f, "An I/O error occurred: {}", e),
-            PackError::PixiMetadataSerialization(e) => write!(
-                f,
-                "An error occurred while serializing pixi-pack.json: {}",
-                e
-            ),
-            PackError::CreateClient(e) => {
-                write!(f, "An error occurred while creating the client: {}", e)
-            }
-            PackError::SendRequestError(e) => {
-                write!(f, "An error occurred while sending the request: {}", e)
-            }
-            PackError::CollectRequestError(e) => write!(
-                f,
-                "An error occurred while collecting the data for the request: {}",
-                e
-            ),
-        }
-    }
-}
-impl std::error::Error for PackError {}
 
 /* -------------------------------------------- PACK ------------------------------------------- */
 
@@ -122,7 +42,6 @@
         options
             .manifest_path
             .parent()
-<<<<<<< HEAD
             .ok_or(anyhow!("could not get parent directory"))?
             .join("pixi.lock")
             .as_path(),
@@ -141,19 +60,6 @@
         "platform not found in lockfile: {}",
         options.platform.as_str()
     ))?;
-=======
-            .ok_or(PackError::IncorrectManifestPath)?
-            .join("pixi.lock")
-            .as_path(),
-    )?;
-    let client = reqwest_client_from_auth_storage(options.auth_file)?;
-    let env = lockfile
-        .environment(&options.environment)
-        .ok_or(PackError::EnvironmentNotAvailable(options.environment))?;
-    let packages = env
-        .packages(options.platform)
-        .ok_or(PackError::PlatformNotAvailable(options.platform))?;
->>>>>>> fec8a885
 
     // Download packages to temporary directory.
     tracing::info!("Downloading {} packages", packages.len());
@@ -165,20 +71,6 @@
         .expect("could not set progress style")
         .progress_chars("##-"),
     );
-<<<<<<< HEAD
-=======
-    let download_dir = TempDir::new("pixi-pack-download")?.into_path();
-    try_join_all(packages.into_iter().map(|package| {
-        download_package(
-            client.clone(),
-            package,
-            download_dir.clone(),
-            Some(|| bar.inc(1)),
-        )
-    }))
-    .await?;
-    bar.finish();
->>>>>>> fec8a885
 
     let output_pack_path =
         tempfile::tempdir().map_err(|e| anyhow!("could not create temporary directory: {}", e))?;
@@ -201,7 +93,6 @@
     bar.finish();
 
     // Add pixi-pack.json containing metadata.
-<<<<<<< HEAD
     let mut metadata_file = NamedTempFile::new()?;
     serde_json::to_writer(&mut metadata_file, &options.metadata)?;
 
@@ -217,22 +108,6 @@
 
     // TODO: copy extra-files (parsed from pixi.toml), different compression algorithms, levels
     // todo: fail on pypi deps
-=======
-    let metadata_path = download_dir.join("pixi-pack.json");
-    let metadata_file = File::create(metadata_path.clone())?;
-    serde_json::to_writer(metadata_file, &options.metadata)
-        .map_err(PackError::PixiMetadataSerialization)?;
-
-    // Pack = archive + compress the contents.
-    archive_directory(
-        &download_dir,
-        File::create(options.output_file)?,
-        &metadata_path,
-    )?;
-
-    // Clean up temporary download directory.
-    std::fs::remove_dir_all(download_dir)?;
->>>>>>> fec8a885
 
     // TODO: different compression algorithms, levels
     Ok(())
@@ -260,7 +135,7 @@
             .user_agent("pixi-pack")
             .timeout(std::time::Duration::from_secs(timeout))
             .build()
-            .map_err(PackError::CreateClient)?,
+            .map_err(|e| anyhow!("could not create download client: {}", e))?,
     )
     .with_arc(Arc::new(AuthenticationMiddleware::new(auth_storage)))
     .build();
@@ -271,12 +146,11 @@
 async fn download_package(
     client: &ClientWithMiddleware,
     package: Package,
-<<<<<<< HEAD
     output_dir: &Path,
 ) -> Result<()> {
     let conda_package = package
         .as_conda()
-        .ok_or(anyhow!("package is not a conda package"))?;
+        .ok_or(anyhow!("package is not a conda package"))?; // TODO: we might want to skip here
 
     let file_name = conda_package
         .file_name()
@@ -285,46 +159,6 @@
 
     tracing::debug!("Fetching package {}", conda_package.url());
     let mut response = client.get(conda_package.url().to_string()).send().await?;
-=======
-    output_dir: PathBuf,
-    cb: Option<impl Fn()>,
-) -> Result<()> {
-    let conda_package = match package {
-        Package::Conda(package) => package,
-        Package::Pypi(package) => {
-            let package_name = &package.data().package.name;
-            tracing::warn!("Skipping pypi package: {:?}", package_name);
-            return Ok(());
-        }
-    };
-
-    let output_dir = path::Path::new(&output_dir).join(&conda_package.package_record().subdir);
-    create_dir_all(&output_dir)?;
-    let conda_package_url = conda_package.url();
-    let file_name = output_dir.join(
-        conda_package_url
-            .path_segments()
-            .ok_or(PackError::IncorrectCondaPackageUrl(
-                conda_package_url.clone(),
-            ))?
-            .last()
-            .ok_or(PackError::IncorrectCondaPackageUrl(
-                conda_package_url.clone(),
-            ))?,
-    );
-    let mut dest = File::create(file_name)?;
-
-    tracing::debug!("Fetching package {}", conda_package.url());
-    let response = client
-        .get(conda_package.url().to_string())
-        .send()
-        .await
-        .map_err(PackError::SendRequestError)?;
-    let content = response
-        .bytes()
-        .await
-        .map_err(PackError::CollectRequestError)?;
->>>>>>> fec8a885
 
     while let Some(chunk) = response.chunk().await? {
         dest.write_all(&chunk).await?;
@@ -336,7 +170,6 @@
 /* ------------------------------------- COMPRESS + ARCHIVE ------------------------------------ */
 
 /// Archive a directory into a compressed tarball.
-<<<<<<< HEAD
 async fn archive_directory(
     package_dir: &Path,
     archive_target: File,
@@ -371,20 +204,4 @@
         .map_err(|e| anyhow!("could not flush output: {}", e))?;
 
     Ok(())
-=======
-fn archive_directory(
-    input_dir: &PathBuf,
-    archive_target: File,
-    pixi_pack_metadata_path: &PathBuf,
-) -> std::io::Result<File> {
-    // TODO: Allow different compression algorithms and levels.
-    let compressor = zstd::stream::write::Encoder::new(archive_target, 0)?;
-
-    let mut archive = tar::Builder::new(compressor);
-    archive.append_path_with_name(pixi_pack_metadata_path, "pixi-pack.json")?;
-    archive.append_dir_all(CHANNEL_DIRECTORY_NAME, input_dir)?;
-
-    let compressor = archive.into_inner()?;
-    compressor.finish()
->>>>>>> fec8a885
 }