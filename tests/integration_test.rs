--- conflicted
+++ resolved
@@ -38,11 +38,8 @@
             manifest_path,
             metadata,
             level,
-<<<<<<< HEAD
             additional_packages: vec![],
-=======
             ignore_pypi_errors,
->>>>>>> 52d48690
         },
         unpack_options: UnpackOptions {
             pack_file,
