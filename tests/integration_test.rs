#![allow(clippy::too_many_arguments)]

use sha2::{Digest, Sha256};
use std::{fs, io};
use std::{path::PathBuf, process::Command};

use pixi_pack::{
    unarchive, PackOptions, PixiPackMetadata, UnpackOptions, DEFAULT_PIXI_PACK_VERSION,
    PIXI_PACK_VERSION,
};
use rattler_conda_types::Platform;
use rattler_conda_types::RepoData;
use rattler_shell::shell::{Bash, ShellEnum};
use rstest::*;
use tempfile::{tempdir, TempDir};
use tokio::fs::File;
use tokio::io::AsyncReadExt;

struct Options {
    pack_options: PackOptions,
    unpack_options: UnpackOptions,
    #[allow(dead_code)] // needed, otherwise output_dir is not created
    output_dir: TempDir,
}

#[fixture]
fn options(
    #[default(PathBuf::from("examples/simple-python/pixi.toml"))] manifest_path: PathBuf,
    #[default("default")] environment: String,
    #[default(Platform::current())] platform: Platform,
    #[default(None)] auth_file: Option<PathBuf>,
    #[default(Some(ShellEnum::Bash(Bash)))] shell: Option<ShellEnum>,
    #[default(false)] ignore_pypi_errors: bool,
    #[default("env")] env_name: String,
    #[default(false)] create_executable: bool,
) -> Options {
    let output_dir = tempdir().expect("Couldn't create a temp dir for tests");
<<<<<<< HEAD
    let pack_file = if create_executable {
        output_dir.path().join(if platform.is_windows() {
            "environment.ps1"
        } else {
            "environment.sh"
        })
    } else {
        output_dir.path().join("environment.tar")
    };
=======
    let pack_file = output_dir.path().join("environment.tar");
    let metadata = PixiPackMetadata {
        version: DEFAULT_PIXI_PACK_VERSION.to_string(),
        pixi_pack_version: Some(PIXI_PACK_VERSION.to_string()),
        platform,
    };

>>>>>>> 6915573e
    Options {
        pack_options: PackOptions {
            environment,
            platform,
            auth_file,
            output_file: pack_file.clone(),
            manifest_path,
            metadata,
            injected_packages: vec![],
            ignore_pypi_errors,
            create_executable,
        },
        unpack_options: UnpackOptions {
            pack_file,
            output_directory: output_dir.path().to_path_buf(),
            env_name,
            shell,
        },
        output_dir,
    }
}

#[fixture]
fn required_fs_objects() -> Vec<&'static str> {
    let mut required_fs_objects = vec!["conda-meta/history", "include", "share"];
    let openssl_required_file = match Platform::current() {
        Platform::Linux64 => "conda-meta/openssl-3.3.1-h4ab18f5_0.json",
        Platform::LinuxAarch64 => "conda-meta/openssl-3.3.1-h68df207_0.json",
        Platform::OsxArm64 => "conda-meta/openssl-3.3.1-hfb2fe0b_0.json",
        Platform::Osx64 => "conda-meta/openssl-3.3.1-h87427d6_0.json",
        Platform::Win64 => "conda-meta/openssl-3.3.1-h2466b09_0.json",
        _ => panic!("Unsupported platform"),
    };
    if cfg!(windows) {
        required_fs_objects.extend(vec![
            "DLLs",
            "etc",
            "Lib",
            "Library",
            "libs",
            "Scripts",
            "Tools",
            "python.exe",
            openssl_required_file,
        ])
    } else {
        required_fs_objects.extend(vec![
            "bin/python",
            "lib",
            "man",
            "ssl",
            openssl_required_file,
        ]);
    }
    required_fs_objects
}

#[rstest]
#[tokio::test]
async fn test_simple_python(options: Options, required_fs_objects: Vec<&'static str>) {
    let pack_options = options.pack_options;
    let unpack_options = options.unpack_options;
    let pack_file = unpack_options.pack_file.clone();

    let pack_result = pixi_pack::pack(pack_options).await;
    assert!(pack_result.is_ok(), "{:?}", pack_result);
    assert!(pack_file.is_file());

    let env_dir = unpack_options.output_directory.join("env");
    let activate_file = unpack_options.output_directory.join("activate.sh");
    let unpack_result = pixi_pack::unpack(unpack_options).await;
    assert!(unpack_result.is_ok(), "{:?}", unpack_result);
    assert!(activate_file.is_file());

    required_fs_objects
        .iter()
        .map(|dir| env_dir.join(dir))
        .for_each(|dir| {
            assert!(dir.exists(), "{:?} does not exist", dir);
        });
}

#[rstest]
#[case("conda")]
#[case("tar.bz2")]
#[tokio::test]
async fn test_inject(
    #[case] package_format: &str,
    options: Options,
    mut required_fs_objects: Vec<&'static str>,
) {
    let mut pack_options = options.pack_options;
    let unpack_options = options.unpack_options;
    let pack_file = unpack_options.pack_file.clone();

    pack_options.injected_packages.push(PathBuf::from(format!(
        "examples/webserver/my-webserver-0.1.0-pyh4616a5c_0.{package_format}"
    )));

    pack_options.manifest_path = PathBuf::from("examples/webserver/pixi.toml");

    let pack_result = pixi_pack::pack(pack_options).await;
    assert!(pack_result.is_ok(), "{:?}", pack_result);
    assert!(pack_file.is_file());

    let env_dir = unpack_options.output_directory.join("env");
    let activate_file = unpack_options.output_directory.join("activate.sh");
    let unpack_result = pixi_pack::unpack(unpack_options).await;
    assert!(unpack_result.is_ok(), "{:?}", unpack_result);
    assert!(activate_file.is_file());

    // output env should contain files from the injected package
    required_fs_objects.push("conda-meta/my-webserver-0.1.0-pyh4616a5c_0.json");

    required_fs_objects
        .iter()
        .map(|dir| env_dir.join(dir))
        .for_each(|dir| {
            assert!(dir.exists(), "{:?} does not exist", dir);
        });
}

#[rstest]
#[tokio::test]
async fn test_inject_failure(options: Options) {
    let mut pack_options = options.pack_options;
    pack_options.injected_packages.push(PathBuf::from(
        "examples/webserver/my-webserver-broken-0.1.0-pyh4616a5c_0.conda",
    ));
    pack_options.manifest_path = PathBuf::from("examples/webserver/pixi.toml");

    let pack_result = pixi_pack::pack(pack_options).await;

    assert!(pack_result.is_err());
    assert!(
        pack_result.err().unwrap().to_string() == "package 'my-webserver-broken=0.1.0=pyh4616a5c_0' has dependency 'fastapi >=0.112', which is not in the environment"
    );
}

#[rstest]
#[tokio::test]
async fn test_includes_repodata_patches(options: Options) {
    let mut pack_options = options.pack_options;
    pack_options.platform = Platform::Win64;
    let pack_file = options.unpack_options.pack_file.clone();

    let pack_result = pixi_pack::pack(pack_options).await;
    assert!(pack_result.is_ok());

    let unpack_dir = tempdir().expect("Couldn't create a temp dir for tests");
    let unpack_dir = unpack_dir.path();
    unarchive(pack_file.as_path(), unpack_dir)
        .await
        .expect("Failed to unarchive environment");

    let mut repodata_raw = String::new();

    File::open(unpack_dir.join("channel/win-64/repodata.json"))
        .await
        .expect("Failed to open repodata")
        .read_to_string(&mut repodata_raw)
        .await
        .expect("could not read repodata.json");

    let repodata: RepoData = serde_json::from_str(&repodata_raw).expect("cant parse repodata.json");

    // in this example, the `libzlib` entry in the `python-3.12.3-h2628c8c_0_cpython.conda`
    // package is `libzlib >=1.2.13,<1.3.0a0`, but the upstream repodata was patched to
    // `libzlib >=1.2.13,<2.0.0a0` which is represented in the `pixi.lock` file
    assert!(
        repodata
            .conda_packages
            .get("python-3.12.3-h2628c8c_0_cpython.conda")
            .expect("python not found in repodata")
            .depends
            .contains(&"libzlib >=1.2.13,<2.0.0a0".to_string()),
        "'libzlib >=1.2.13,<2.0.0a0' not found in python dependencies"
    );
}

#[rstest]
#[case("conda")]
#[case("micromamba")]
#[tokio::test]
async fn test_compatibility(
    #[case] tool: &str,
    options: Options,
    required_fs_objects: Vec<&'static str>,
) {
    let pack_options = options.pack_options;
    let pack_file = options.unpack_options.pack_file.clone();

    let pack_result = pixi_pack::pack(pack_options).await;

    assert!(pack_result.is_ok(), "{:?}", pack_result);
    assert!(pack_file.is_file());
    assert!(pack_file.exists());

    let unpack_dir = tempdir().expect("Couldn't create a temp dir for tests");
    let unpack_dir = unpack_dir.path();
    unarchive(pack_file.as_path(), unpack_dir)
        .await
        .expect("Failed to unarchive environment");
    let environment_file = unpack_dir.join("environment.yml");
    let channel = unpack_dir.join("channel");
    assert!(environment_file.is_file());
    assert!(environment_file.exists());
    assert!(channel.is_dir());
    assert!(channel.exists());

    let create_prefix = tempdir().expect("Couldn't create a temp dir for tests");
    let create_prefix = create_prefix.path().join(tool);
    let prefix_str = create_prefix
        .to_str()
        .expect("Couldn't create conda prefix string");
    let args = vec![
        "env",
        "create",
        "-y",
        "-p",
        prefix_str,
        "-f",
        "environment.yml",
    ];
    let output = Command::new(tool)
        .args(args)
        .current_dir(unpack_dir)
        .output()
        .expect("Failed to run create command");
    assert!(
        output.status.success(),
        "Failed to create environment: {:?}",
        output
    );

    required_fs_objects
        .iter()
        .map(|dir| create_prefix.join(dir))
        .for_each(|dir| {
            assert!(dir.exists(), "{:?} does not exist", dir);
        });
}

#[rstest]
#[case(true, false)]
#[case(false, true)]
#[tokio::test]
async fn test_pypi_ignore(
    #[with(PathBuf::from("examples/pypi-packages/pixi.toml"))] options: Options,
    #[case] ignore_pypi_errors: bool,
    #[case] should_fail: bool,
) {
    let mut pack_options = options.pack_options;
    pack_options.ignore_pypi_errors = ignore_pypi_errors;
    let pack_result = pixi_pack::pack(pack_options).await;
    assert_eq!(pack_result.is_err(), should_fail);
}

fn sha256_digest_bytes(path: &PathBuf) -> String {
    let mut hasher = Sha256::new();
    let mut file = fs::File::open(path).unwrap();
    let _bytes_written = io::copy(&mut file, &mut hasher).unwrap();
    let digest = hasher.finalize();
    format!("{:X}", digest)
}

#[rstest]
#[case(Platform::Linux64)]
#[case(Platform::LinuxAarch64)]
#[case(Platform::LinuxPpc64le)]
#[case(Platform::OsxArm64)]
#[case(Platform::Osx64)]
#[case(Platform::Win64)]
// #[case(Platform::WinArm64)] depends on https://github.com/regro/cf-scripts/pull/3194
#[tokio::test]
<<<<<<< HEAD
async fn test_reproducible_shasum(options: Options) {
    let mut pack_options = options.pack_options;
    let output_file1 = options.output_dir.path().join("environment1.tar");
    let output_file2 = options.output_dir.path().join("environment2.tar");

    // First pack.
    pack_options.output_file = output_file1.clone();
    let pack_result = pixi_pack::pack(pack_options.clone()).await;
    assert!(pack_result.is_ok(), "{:?}", pack_result);

    // Second pack.
    pack_options.output_file = output_file2.clone();
    let pack_result = pixi_pack::pack(pack_options.clone()).await;
    assert!(pack_result.is_ok(), "{:?}", pack_result);

    assert_eq!(
        sha256_digest_bytes(&output_file1),
        sha256_digest_bytes(&output_file2)
    );

    // Test with create executable
    pack_options.create_executable = true;

    #[cfg(target_os = "windows")]
    let output_file1 = options.output_dir.path().join("environment.ps1");

    #[cfg(not(target_os = "windows"))]
    let output_file1 = options.output_dir.path().join("environment.sh");

    #[cfg(target_os = "windows")]
    let output_file2 = options.output_dir.path().join("environment.ps1");

    #[cfg(not(target_os = "windows"))]
    let output_file2 = options.output_dir.path().join("environment.sh");

    // First pack.
    pack_options.output_file = output_file1.clone();
    let pack_result = pixi_pack::pack(pack_options.clone()).await;
    assert!(pack_result.is_ok(), "{:?}", pack_result);

    // Second pack.
    pack_options.output_file = output_file2.clone();
    let pack_result = pixi_pack::pack(pack_options).await;
=======
async fn test_reproducible_shasum(
    #[case] platform: Platform,
    #[with(PathBuf::from("examples/simple-python/pixi.toml"), "default".to_string(), platform)]
    options: Options,
) {
    let pack_result = pixi_pack::pack(options.pack_options.clone()).await;
>>>>>>> 6915573e
    assert!(pack_result.is_ok(), "{:?}", pack_result);

    let sha256_digest = sha256_digest_bytes(&options.pack_options.output_file);
    insta::assert_snapshot!(format!("sha256-{}", platform), &sha256_digest);
}

#[rstest]
#[tokio::test]
async fn test_non_authenticated(
    #[with(PathBuf::from("examples/auth/pixi.toml"))] options: Options,
) {
    let pack_options = options.pack_options;
    let pack_result = pixi_pack::pack(pack_options).await;
    assert!(pack_result.is_err());
    assert!(pack_result
        .err()
        .unwrap()
        .to_string()
        .contains("failed to download"));
}

#[rstest]
#[tokio::test]
async fn test_no_timestamp(
    #[with(PathBuf::from("examples/no-timestamp/pixi.toml"))] options: Options,
) {
    let mut pack_options = options.pack_options;
    pack_options.platform = Platform::Osx64;
    let pack_result = pixi_pack::pack(pack_options).await;
    assert!(pack_result.is_ok());
}

#[rstest]
#[tokio::test]
async fn test_custom_env_name(options: Options) {
    let env_name = "custom";
    let pack_options = options.pack_options;
    let pack_result = pixi_pack::pack(pack_options).await;
    assert!(pack_result.is_ok(), "{:?}", pack_result);

    let mut unpack_options = options.unpack_options;
    unpack_options.env_name = env_name.to_string();
    let env_dir = unpack_options.output_directory.join(env_name);
    let unpack_result = pixi_pack::unpack(unpack_options).await;
    assert!(unpack_result.is_ok(), "{:?}", unpack_result);
    assert!(env_dir.is_dir());
}

#[rstest]
#[tokio::test]
async fn test_run_packed_executable(options: Options, required_fs_objects: Vec<&'static str>) {
    let temp_dir = tempfile::tempdir().unwrap();
    let mut pack_options = options.pack_options;
    pack_options.create_executable = true;

    #[cfg(target_os = "windows")]
    {
        pack_options.output_file = temp_dir.path().join("environment.ps1");
    }
    #[cfg(not(target_os = "windows"))]
    {
        pack_options.output_file = temp_dir.path().join("environment.sh");
    }

    let pack_file = pack_options.output_file.clone();

    let pack_result = pixi_pack::pack(pack_options).await;
    assert!(pack_result.is_ok(), "{:?}", pack_result);

    assert!(
        pack_file.exists(),
        "Pack file does not exist at {:?}",
        pack_file
    );

    let pack_file_contents = fs::read_to_string(&pack_file).unwrap();

    #[cfg(target_os = "windows")]
    {
        let archive_start = pack_file_contents
            .find("__END_HEADER__")
            .expect("Could not find header end marker")
            + "__END_HEADER__".len();
        let archive_end = pack_file_contents
            .find("__END_ARCHIVE__")
            .expect("Could not find archive end marker");
        let archive_bits = &pack_file_contents[archive_start..archive_end];
        assert!(!archive_bits.is_empty());

        let pixi_pack_bits = &pack_file_contents[archive_end + "__END_ARCHIVE__".len()..];
        assert!(!pixi_pack_bits.is_empty());

        assert_eq!(pack_file.extension().unwrap(), "ps1");
        let output = Command::new("powershell")
            .arg("-File")
            .arg(&pack_file)
            .arg("-o")
            .arg(options.output_dir.path())
            .output()
            .expect("Failed to execute packed file for extraction");
        assert!(
            output.status.success(),
            "Packed file execution failed: {:?}",
            output
        );
    }
    #[cfg(not(target_os = "windows"))]
    {
        assert!(pack_file_contents.contains("@@END_HEADER@@"));
        assert!(pack_file_contents.contains("@@END_ARCHIVE@@"));

        let archive_start = pack_file_contents
            .find("@@END_HEADER@@")
            .expect("Could not find header end marker")
            + "@@END_HEADER@@".len();
        let archive_end = pack_file_contents
            .find("@@END_ARCHIVE@@")
            .expect("Could not find archive end marker");
        let archive_bits = &pack_file_contents[archive_start..archive_end];
        assert!(!archive_bits.is_empty());

        let pixi_pack_bits = &pack_file_contents[archive_end + "@@END_ARCHIVE@@".len()..];
        assert!(!pixi_pack_bits.is_empty());

        assert_eq!(pack_file.extension().unwrap(), "sh");

        let output = Command::new("bash")
            .arg(&pack_file)
            .arg("-o")
            .arg(options.output_dir.path())
            .output()
            .expect("Failed to execute packed file for extraction");
        assert!(
            output.status.success(),
            "Packed file execution failed: {:?}",
            output
        );

        let output = Command::new(&pack_file)
            .arg("-o")
            .arg(options.output_dir.path())
            .output()
            .expect("Failed to execute packed file for extraction");
        assert!(
            output.status.success(),
            "Packed file execution failed: {:?}",
            output
        );
    }

    let env_dir = options
        .output_dir
        .path()
        .join(options.unpack_options.env_name);
    assert!(
        env_dir.exists(),
        "Environment directory not found after extraction"
    );

    #[cfg(target_os = "windows")]
    let activation_script = options.output_dir.path().join("activate.bat");
    #[cfg(not(target_os = "windows"))]
    let activation_script = options.output_dir.path().join("activate.sh");

    assert!(
        activation_script.exists(),
        "Activation script not found after extraction"
    );

    required_fs_objects
        .iter()
        .map(|dir| env_dir.join(dir))
        .for_each(|dir| {
            assert!(dir.exists(), "{:?} does not exist", dir);
        });

    // Keep the temporary directory alive until the end of the test
    drop(temp_dir);
}<|MERGE_RESOLUTION|>--- conflicted
+++ resolved
@@ -35,7 +35,6 @@
     #[default(false)] create_executable: bool,
 ) -> Options {
     let output_dir = tempdir().expect("Couldn't create a temp dir for tests");
-<<<<<<< HEAD
     let pack_file = if create_executable {
         output_dir.path().join(if platform.is_windows() {
             "environment.ps1"
@@ -45,15 +44,12 @@
     } else {
         output_dir.path().join("environment.tar")
     };
-=======
-    let pack_file = output_dir.path().join("environment.tar");
     let metadata = PixiPackMetadata {
         version: DEFAULT_PIXI_PACK_VERSION.to_string(),
         pixi_pack_version: Some(PIXI_PACK_VERSION.to_string()),
         platform,
     };
 
->>>>>>> 6915573e
     Options {
         pack_options: PackOptions {
             environment,
@@ -329,62 +325,31 @@
 #[case(Platform::Win64)]
 // #[case(Platform::WinArm64)] depends on https://github.com/regro/cf-scripts/pull/3194
 #[tokio::test]
-<<<<<<< HEAD
-async fn test_reproducible_shasum(options: Options) {
-    let mut pack_options = options.pack_options;
-    let output_file1 = options.output_dir.path().join("environment1.tar");
-    let output_file2 = options.output_dir.path().join("environment2.tar");
-
-    // First pack.
-    pack_options.output_file = output_file1.clone();
-    let pack_result = pixi_pack::pack(pack_options.clone()).await;
-    assert!(pack_result.is_ok(), "{:?}", pack_result);
-
-    // Second pack.
-    pack_options.output_file = output_file2.clone();
-    let pack_result = pixi_pack::pack(pack_options.clone()).await;
-    assert!(pack_result.is_ok(), "{:?}", pack_result);
-
-    assert_eq!(
-        sha256_digest_bytes(&output_file1),
-        sha256_digest_bytes(&output_file2)
-    );
-
-    // Test with create executable
-    pack_options.create_executable = true;
-
-    #[cfg(target_os = "windows")]
-    let output_file1 = options.output_dir.path().join("environment.ps1");
-
-    #[cfg(not(target_os = "windows"))]
-    let output_file1 = options.output_dir.path().join("environment.sh");
-
-    #[cfg(target_os = "windows")]
-    let output_file2 = options.output_dir.path().join("environment.ps1");
-
-    #[cfg(not(target_os = "windows"))]
-    let output_file2 = options.output_dir.path().join("environment.sh");
-
-    // First pack.
-    pack_options.output_file = output_file1.clone();
-    let pack_result = pixi_pack::pack(pack_options.clone()).await;
-    assert!(pack_result.is_ok(), "{:?}", pack_result);
-
-    // Second pack.
-    pack_options.output_file = output_file2.clone();
-    let pack_result = pixi_pack::pack(pack_options).await;
-=======
 async fn test_reproducible_shasum(
     #[case] platform: Platform,
     #[with(PathBuf::from("examples/simple-python/pixi.toml"), "default".to_string(), platform)]
     options: Options,
 ) {
     let pack_result = pixi_pack::pack(options.pack_options.clone()).await;
->>>>>>> 6915573e
     assert!(pack_result.is_ok(), "{:?}", pack_result);
 
     let sha256_digest = sha256_digest_bytes(&options.pack_options.output_file);
     insta::assert_snapshot!(format!("sha256-{}", platform), &sha256_digest);
+
+    // Test with create executable
+    #[cfg(target_os = "windows")]
+    let output_file = options.output_dir.path().join("environment.ps1");
+    #[cfg(not(target_os = "windows"))]
+    let output_file = options.output_dir.path().join("environment.sh");
+    
+    let mut pack_options = options.pack_options.clone();
+    pack_options.create_executable = true;
+    pack_options.output_file = output_file.clone();
+    let pack_result = pixi_pack::pack(pack_options).await;
+    assert!(pack_result.is_ok(), "{:?}", pack_result);
+
+    let sha256_digest = sha256_digest_bytes(&output_file);
+    insta::assert_snapshot!(format!("sha256-{}-executable", platform), &sha256_digest);
 }
 
 #[rstest]
