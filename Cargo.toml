--- conflicted
+++ resolved
@@ -56,11 +56,7 @@
 fxhash = "0.2.1"
 tempfile = "3.13.0"
 walkdir = "2.5.0"
-<<<<<<< HEAD
-fs-set-times = "0.20.1"
 base64 = "0.22.1"
-=======
->>>>>>> 6915573e
 
 [dev-dependencies]
 async-std = "1.13.0"
