[package]
name = "pixi-pack"
description = "A command line tool to pack and unpack conda environments for easy sharing"
version = "0.1.8"
edition = "2021"

[features]
default = ["native-tls"]
native-tls = [
  "reqwest/native-tls",
  "reqwest/native-tls-alpn",
  "rattler/native-tls",
  "rattler_networking/rustls-tls",
  "rattler_package_streaming/rustls-tls",
]
rustls-tls = [
  "reqwest/rustls-tls",
  "reqwest/rustls-tls-native-roots",
  "rattler/rustls-tls",
  "rattler_networking/rustls-tls",
  "rattler_package_streaming/rustls-tls",
]

[dependencies]
anyhow = "1.*"
clap = { version = "4.5.19", features = ["derive", "string"] }
clap-verbosity-flag = "2.2.2"
futures = "0.3.30"
indicatif = "0.17.8"
rattler = { version = "0.27.6", default-features = false }
rattler_digest = "1.0.2"
rattler_conda_types = "0.27.4"
rattler_index = "0.19.24"
rattler_lock = "0.22.22"
rattler_networking = { version = "0.21.4", default-features = false }
rattler_package_streaming = { version = "0.22.5", default-features = false }
rattler_shell = "0.21.8"
reqwest = { version = "0.12.8", default-features = false, features = [
  "http2",
  "macos-system-configuration",
] }
reqwest-middleware = "0.3.3"
serde = { version = "1.0.210", features = ["derive"] }
serde_json = "1.0.128"
serde_yaml = "0.9.34"
tokio-tar = "0.3.1"
tokio = { version = "1.40.0", features = ["rt-multi-thread"] }
tokio-stream = { version = "0.1.16", features = ["fs"] }
tracing = "0.1.40"
tracing-subscriber = { version = "0.3.18", features = [
  "default",
  "env-filter",
] }
tracing-log = "0.2.0"
url = "2.5.2"
fxhash = "0.2.1"
<<<<<<< HEAD
tempfile = "3.10.1"
walkdir = "2.5.0"
fs-set-times = "0.20.1"
=======
tempfile = "3.13.0"
>>>>>>> 605bc38e

[dev-dependencies]
async-std = "1.13.0"
rstest = "0.23.0"<|MERGE_RESOLUTION|>--- conflicted
+++ resolved
@@ -54,13 +54,9 @@
 tracing-log = "0.2.0"
 url = "2.5.2"
 fxhash = "0.2.1"
-<<<<<<< HEAD
-tempfile = "3.10.1"
+tempfile = "3.13.0"
 walkdir = "2.5.0"
 fs-set-times = "0.20.1"
-=======
-tempfile = "3.13.0"
->>>>>>> 605bc38e
 
 [dev-dependencies]
 async-std = "1.13.0"
